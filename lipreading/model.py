import math

import numpy as np
import torch
import torch.nn as nn
import torch.nn.functional as F

from lipreading.losses.combine_margin_loss import CombineMarginLinear
from lipreading.models.densetcn import DenseTemporalConvNet
from lipreading.models.memory import Memory
from lipreading.models.resnet import BasicBlock, ResNet
from lipreading.models.resnet1D import BasicBlock1D, ResNet1D
from lipreading.models.shufflenetv2 import ShuffleNetV2
from lipreading.models.swish import Swish
from lipreading.models.tcn import MultibranchTemporalConvNet, TemporalConvNet


# -- auxiliary functions
def threeD_to_2D_tensor(x):
    n_batch, n_channels, s_time, sx, sy = x.shape
    x = x.transpose(1, 2)
    return x.reshape(n_batch * s_time, n_channels, sx, sy)


def _average_batch(x, lengths=None, B=None, average_dim=1):
    if lengths is None:
        return torch.mean(x, average_dim)
    else:
        return torch.stack([
            torch.mean(x[index][:, 0:i], 1) for index, i in enumerate(lengths)
        ], 0)


class MultiscaleMultibranchTCN(nn.Module):
    def __init__(self,
                 input_size,
                 num_channels,
                 num_classes,
                 tcn_options,
                 dropout,
                 relu_type,
                 dwpw=False,
                 linear_config=None):
        super(MultiscaleMultibranchTCN, self).__init__()

        self.kernel_sizes = tcn_options['kernel_size']
        self.num_kernels = len(self.kernel_sizes)

        self.mb_ms_tcn = MultibranchTemporalConvNet(input_size,
                                                    num_channels,
                                                    tcn_options,
                                                    dropout=dropout,
                                                    relu_type=relu_type,
                                                    dwpw=dwpw)
        if linear_config.get('linear_type',
                             'Linear') in ['CombineMarginLinear']:
            linear_config.pop('linear_type')
            self.tcn_output = CombineMarginLinear(num_channels[-1],
                                                  num_classes, **linear_config)
        else:
            self.tcn_output = nn.Linear(num_channels[-1], num_classes)

        self.consensus_func = _average_batch

    def forward(self, x, lengths, B, targets):
        # x needs to have dimension (N, C, L) in order to be passed into CNN
        xtrans = x.transpose(1, 2)
        out = self.mb_ms_tcn(xtrans)
        out = self.consensus_func(out, lengths, B)
        if isinstance(self.tcn_output, CombineMarginLinear):
            return self.tcn_output(out, targets)
        else:
            return self.tcn_output(out)


class TCN(nn.Module):
    """Implements Temporal Convolutional Network (TCN)
    __https://arxiv.org/pdf/1803.01271.pdf
    """
    def __init__(self,
                 input_size,
                 num_channels,
                 num_classes,
                 tcn_options,
                 dropout,
                 relu_type,
                 dwpw=False,
                 linear_config=None):
        super(TCN, self).__init__()
        self.tcn_trunk = TemporalConvNet(input_size,
                                         num_channels,
                                         dropout=dropout,
                                         tcn_options=tcn_options,
                                         relu_type=relu_type,
                                         dwpw=dwpw)
        if linear_config.get('linear_type',
                             'Linear') in ['CombineMarginLinear']:
            linear_config.pop('linear_type')
            self.tcn_output = CombineMarginLinear(num_channels[-1],
                                                  num_classes, **linear_config)
        else:
            self.tcn_output = nn.Linear(num_channels[-1], num_classes)

        self.consensus_func = _average_batch

        self.has_aux_losses = False

    def forward(self, x, lengths, B, targets):
        # x needs to have dimension (N, C, L) in order to be passed into CNN
        x = self.tcn_trunk(x.transpose(1, 2))
        x = self.consensus_func(x, lengths, B)
        if isinstance(self.tcn_output, CombineMarginLinear):
            return self.tcn_output(x, targets)
        else:
            return self.tcn_output(x)


class DenseTCN(nn.Module):
    def __init__(self,
                 block_config,
                 growth_rate_set,
                 input_size,
                 reduced_size,
                 num_classes,
                 kernel_size_set,
                 dilation_size_set,
                 dropout,
                 relu_type,
                 squeeze_excitation=False,
                 linear_config=None):
        super(DenseTCN, self).__init__()

        num_features = reduced_size + block_config[-1] * growth_rate_set[-1]
        self.tcn_trunk = DenseTemporalConvNet(
            block_config,
            growth_rate_set,
            input_size,
            reduced_size,
            kernel_size_set,
            dilation_size_set,
            dropout=dropout,
            relu_type=relu_type,
            squeeze_excitation=squeeze_excitation,
        )
        if linear_config.get('linear_type',
                             'Linear') in ['CombineMarginLinear']:
            linear_config.pop('linear_type')
            self.tcn_output = CombineMarginLinear(num_features, num_classes,
                                                  **linear_config)
        else:
            self.tcn_output = nn.Linear(num_features, num_classes)

        self.consensus_func = _average_batch

    def forward(self, x, lengths, B, targets):
        # B, C, T
        x = self.tcn_trunk(x.transpose(1, 2))
        # B, C_new, T
        x = self.consensus_func(x.transpose(1, 2), lengths, B)
        if isinstance(self.tcn_output, CombineMarginLinear):
            return self.tcn_output(x, targets)
        else:
            return self.tcn_output(x)


class Lipreading(nn.Module):
    def __init__(self,
                 modality='video',
                 hidden_dim=256,
                 backbone_type='resnet',
                 num_classes=500,
                 relu_type='prelu',
                 tcn_options={},
                 densetcn_options={},
                 width_mult=1.0,
                 use_boundary=False,
                 extract_feats=False,
                 linear_config=None,
                 predict_future=-1,
                 frontend_type='3D',
                 use_memory=False,
                 membanks_size=1024,
                 predict_residual=False,
<<<<<<< HEAD
                 predict_type=0):
=======
                 predict_type=0,
                 block_size=4,
                 memory_type='memdpc',
                 memory_options={}):
>>>>>>> af2f5ddf
        super(Lipreading, self).__init__()
        if linear_config is None:
            linear_config = {'linear_type': 'Linear'}
        self.extract_feats = extract_feats
        self.backbone_type = backbone_type
        self.modality = modality
        self.use_boundary = use_boundary
        self.linear_config = linear_config
        self.predict_future = predict_future
        self.frontend_type = frontend_type
        self.use_memory = use_memory
        self.membanks_size = membanks_size
        self.predict_residual = predict_residual
        self.predict_type = predict_type
        self.block_size = block_size
        self.memory_type = memory_type

        if self.modality == 'audio':
            self.frontend_nout = 1
            self.backend_out = 512
            self.trunk = ResNet1D(BasicBlock1D, [2, 2, 2, 2],
                                  relu_type=relu_type)
        elif self.modality == 'video':
            if self.backbone_type == 'resnet':
                self.frontend_nout = 64
                self.backend_out = 512
                self.trunk = ResNet(BasicBlock, [2, 2, 2, 2],
                                    relu_type=relu_type)
            elif self.backbone_type == 'shufflenet':
                assert width_mult in [0.5, 1.0, 1.5,
                                      2.0], "Width multiplier not correct"
                shufflenet = ShuffleNetV2(input_size=96, width_mult=width_mult)
                self.trunk = nn.Sequential(shufflenet.features,
                                           shufflenet.conv_last,
                                           shufflenet.globalpool)
                self.frontend_nout = 24
                self.backend_out = 1024 if width_mult != 2.0 else 2048
                self.stage_out_channels = shufflenet.stage_out_channels[-1]

            # -- frontend3D
            if relu_type == 'relu':
                frontend_relu = nn.ReLU(True)
            elif relu_type == 'prelu':
                frontend_relu = nn.PReLU(self.frontend_nout)
            elif relu_type == 'swish':
                frontend_relu = Swish()
            else:
                raise NotImplementedError(f'{relu_type} is not supported.')
            if self.frontend_type == '3D':
                self.frontend3D = nn.Sequential(
                    nn.Conv3d(1,
                              self.frontend_nout,
                              kernel_size=(5, 7, 7),
                              stride=(1, 2, 2),
                              padding=(2, 3, 3),
                              bias=False), nn.BatchNorm3d(self.frontend_nout),
                    frontend_relu,
                    nn.MaxPool3d(kernel_size=(1, 3, 3),
                                 stride=(1, 2, 2),
                                 padding=(0, 1, 1)))
            elif self.frontend_type == '2D':
                self.frontend3D = nn.Sequential(
                    nn.Conv3d(1,
                              self.frontend_nout,
                              kernel_size=(1, 7, 7),
                              stride=(1, 2, 2),
                              padding=(0, 3, 3),
                              bias=False), nn.BatchNorm3d(self.frontend_nout),
                    frontend_relu,
                    nn.MaxPool3d(kernel_size=(1, 3, 3),
                                 stride=(1, 2, 2),
                                 padding=(0, 1, 1)))
        else:
            raise NotImplementedError

        if self.predict_future > 0:
            if not self.use_memory:
                # input_size = B * T * self.backend_out
                self.network_pred = nn.Sequential(
                    nn.Linear(self.backend_out, self.backend_out),
                    nn.ReLU(inplace=True),
                    nn.Linear(self.backend_out, self.backend_out))
            else:
<<<<<<< HEAD
                self.membanks = nn.Parameter(
                    torch.randn(self.membanks_size, self.backend_out))
                print('MEM Bank has size %dx%d' %
                      (self.membanks_size, self.backend_out))
                # input_size = B * T * self.backend_out
                self.network_pred = nn.Sequential(
                    nn.Linear(self.backend_out, self.backend_out),
                    nn.ReLU(inplace=True),
                    nn.Linear(self.backend_out, self.membanks_size))
=======
                if self.memory_type == 'memdpc':
                    self.membanks = nn.Parameter(
                        torch.randn(self.membanks_size, self.backend_out))
                    # input_size = B * T * self.backend_out
                    self.network_pred = nn.Sequential(
                        nn.Linear(self.backend_out, self.backend_out),
                        nn.ReLU(inplace=True),
                        nn.Linear(self.backend_out, self.membanks_size))
                    print('MEM Bank has size %dx%d' %
                          (self.membanks_size, self.backend_out))
                elif self.memory_type == 'mvm':
                    self.memory = Memory(radius=memory_options['radius'],
                                         n_slot=memory_options['slot'],
                                         n_head=memory_options['head'])
                else:
                    raise RuntimeError(f'{self.memory_type} is not supported.') 
>>>>>>> af2f5ddf

        if tcn_options:
            tcn_class = TCN if len(
                tcn_options['kernel_size']) == 1 else MultiscaleMultibranchTCN
            self.tcn = tcn_class(
                input_size=self.backend_out,
                num_channels=[
                    hidden_dim * len(tcn_options['kernel_size']) *
                    tcn_options['width_mult']
                ] * tcn_options['num_layers'],
                num_classes=num_classes,
                tcn_options=tcn_options,
                dropout=tcn_options['dropout'],
                relu_type=relu_type,
                dwpw=tcn_options['dwpw'],
                linear_config=linear_config)
        elif densetcn_options:
            self.tcn = DenseTCN(
                block_config=densetcn_options['block_config'],
                growth_rate_set=densetcn_options['growth_rate_set'],
                input_size=self.backend_out
                if not self.use_boundary else self.backend_out + 1,
                reduced_size=densetcn_options['reduced_size'],
                num_classes=num_classes,
                kernel_size_set=densetcn_options['kernel_size_set'],
                dilation_size_set=densetcn_options['dilation_size_set'],
                dropout=densetcn_options['dropout'],
                relu_type=relu_type,
                squeeze_excitation=densetcn_options['squeeze_excitation'],
                linear_config=linear_config)
        else:
            raise NotImplementedError

        # -- initialize
        self._initialize_weights_randomly()

    def forward(self, x, lengths, boundaries=None, targets=None):
        if self.modality == 'video':
            B, C, T, H, W = x.size()
            x = self.frontend3D(x)
            Tnew = x.shape[2]  # outpuT should be B x C2 x Tnew x H x W
            x = threeD_to_2D_tensor(x)
            x = self.trunk(x)
            if self.backbone_type == 'shufflenet':
                x = x.view(-1, self.stage_out_channels)
            x = x.view(B, Tnew, x.size(1))
            if self.predict_future > 0:
                if self.predict_type == 1:
                    time_chunks = torch.split(x, self.block_size, dim=1)
                    stride = 1
                    context_block_number = 2
                    predict_times = len(time_chunks) - context_block_number
                    feature_context = feature_target = None
                    for i in range(0, predict_times, stride):
                        # print(i, predict_times, len(time_chunks))
                        if feature_context is None:
                            feature_context = _average_batch(torch.cat(
                                time_chunks[i:i + 2], 1),
                                                             average_dim=1)
<<<<<<< HEAD
                            future_target = _average_batch(time_chunks[i + 2])
=======
                            feature_target = _average_batch(time_chunks[i + 2])
>>>>>>> af2f5ddf
                        else:
                            feature_context = torch.cat((_average_batch(
                                torch.cat(time_chunks[i:i + 2], 1),
                                average_dim=1), feature_context),
                                                        dim=0)
<<<<<<< HEAD
                            future_target = torch.cat(
                                (_average_batch(time_chunks[i + 2],
                                                average_dim=1), future_target),
=======
                            feature_target = torch.cat(
                                (_average_batch(time_chunks[i + 2],
                                                average_dim=1), feature_target),
>>>>>>> af2f5ddf
                                dim=0)
                else:
                    # batch * x.size(1)
                    context_lengths = [_ // 2 for _ in lengths]
                    feature_context = _average_batch(x.transpose(1, 2),
                                                     context_lengths, B)
<<<<<<< HEAD
                    future_target = torch.stack([
=======
                    feature_target = torch.stack([
>>>>>>> af2f5ddf
                        x[index, int(length * 0.75), :]
                        for index, length in enumerate(lengths)
                    ], 0)

                if not self.use_memory:
                    feature_predict = self.network_pred(feature_context)
                else:
<<<<<<< HEAD
                    predict_logits = self.network_pred(feature_context)
                    scores = F.softmax(predict_logits, dim=1)  # B,MEM,H,W
                    future_predict = torch.einsum('bm,mc->bc', scores,
                                                  self.membanks)
=======
                    if self.memory_type == 'memdpc':
                        predict_logits = self.network_pred(feature_context)
                        scores = F.softmax(predict_logits, dim=1)  # B,MEM,H,W
                        feature_predict = torch.einsum('bm,mc->bc', scores, self.membanks)
                    else:
                        # input query, recon_target
                        feature_predict, feature_target_recon, target_recon_loss, contrastive_loss = self.memory(
                            feature_context.view(B, 1, feature_context.shape[1]),
                            feature_target.view(B, 1, feature_target.shape[1]),
                            inference=False)
>>>>>>> af2f5ddf
                if self.predict_residual:
                    feature_target = feature_target - feature_predict
        
        elif self.modality == 'audio':
            B, C, T = x.size()
            x = self.trunk(x)
            x = x.transpose(1, 2)
            lengths = [_ // 640 for _ in lengths]

        # -- duration
        if self.use_boundary:
            x = torch.cat([x, boundaries], dim=-1)

        if self.extract_feats:
            return x
        else:
            if self.predict_future <= 0:
                return self.tcn(x, lengths, B, targets)
            else:
                return self.tcn(x, lengths, B,
<<<<<<< HEAD
                                targets), future_predict, future_target
=======
                                targets), feature_predict, feature_target
>>>>>>> af2f5ddf

        # return x if self.extract_feats else self.tcn(x, lengths, B, targets)

    def _initialize_weights_randomly(self):

        use_sqrt = True

        if use_sqrt:

            def f(n):
                return math.sqrt(2.0 / float(n))
        else:

            def f(n):
                return 2.0 / float(n)

        for m in self.modules():
            if isinstance(m, nn.Conv3d) or isinstance(
                    m, nn.Conv2d) or isinstance(m, nn.Conv1d):
                n = np.prod(m.kernel_size) * m.out_channels
                m.weight.data.normal_(0, f(n))
                if m.bias is not None:
                    m.bias.data.zero_()

            elif isinstance(m, nn.BatchNorm3d) or isinstance(
                    m, nn.BatchNorm2d) or isinstance(m, nn.BatchNorm1d):
                m.weight.data.fill_(1)
                m.bias.data.zero_()

            elif isinstance(m, nn.Linear):
                n = float(m.weight.data[0].nelement())
                m.weight.data = m.weight.data.normal_(0, f(n))<|MERGE_RESOLUTION|>--- conflicted
+++ resolved
@@ -181,14 +181,10 @@
                  use_memory=False,
                  membanks_size=1024,
                  predict_residual=False,
-<<<<<<< HEAD
-                 predict_type=0):
-=======
                  predict_type=0,
                  block_size=4,
                  memory_type='memdpc',
                  memory_options={}):
->>>>>>> af2f5ddf
         super(Lipreading, self).__init__()
         if linear_config is None:
             linear_config = {'linear_type': 'Linear'}
@@ -272,17 +268,6 @@
                     nn.ReLU(inplace=True),
                     nn.Linear(self.backend_out, self.backend_out))
             else:
-<<<<<<< HEAD
-                self.membanks = nn.Parameter(
-                    torch.randn(self.membanks_size, self.backend_out))
-                print('MEM Bank has size %dx%d' %
-                      (self.membanks_size, self.backend_out))
-                # input_size = B * T * self.backend_out
-                self.network_pred = nn.Sequential(
-                    nn.Linear(self.backend_out, self.backend_out),
-                    nn.ReLU(inplace=True),
-                    nn.Linear(self.backend_out, self.membanks_size))
-=======
                 if self.memory_type == 'memdpc':
                     self.membanks = nn.Parameter(
                         torch.randn(self.membanks_size, self.backend_out))
@@ -299,7 +284,6 @@
                                          n_head=memory_options['head'])
                 else:
                     raise RuntimeError(f'{self.memory_type} is not supported.') 
->>>>>>> af2f5ddf
 
         if tcn_options:
             tcn_class = TCN if len(
@@ -359,36 +343,22 @@
                             feature_context = _average_batch(torch.cat(
                                 time_chunks[i:i + 2], 1),
                                                              average_dim=1)
-<<<<<<< HEAD
-                            future_target = _average_batch(time_chunks[i + 2])
-=======
                             feature_target = _average_batch(time_chunks[i + 2])
->>>>>>> af2f5ddf
                         else:
                             feature_context = torch.cat((_average_batch(
                                 torch.cat(time_chunks[i:i + 2], 1),
                                 average_dim=1), feature_context),
                                                         dim=0)
-<<<<<<< HEAD
-                            future_target = torch.cat(
-                                (_average_batch(time_chunks[i + 2],
-                                                average_dim=1), future_target),
-=======
                             feature_target = torch.cat(
                                 (_average_batch(time_chunks[i + 2],
                                                 average_dim=1), feature_target),
->>>>>>> af2f5ddf
                                 dim=0)
                 else:
                     # batch * x.size(1)
                     context_lengths = [_ // 2 for _ in lengths]
                     feature_context = _average_batch(x.transpose(1, 2),
                                                      context_lengths, B)
-<<<<<<< HEAD
-                    future_target = torch.stack([
-=======
                     feature_target = torch.stack([
->>>>>>> af2f5ddf
                         x[index, int(length * 0.75), :]
                         for index, length in enumerate(lengths)
                     ], 0)
@@ -396,12 +366,6 @@
                 if not self.use_memory:
                     feature_predict = self.network_pred(feature_context)
                 else:
-<<<<<<< HEAD
-                    predict_logits = self.network_pred(feature_context)
-                    scores = F.softmax(predict_logits, dim=1)  # B,MEM,H,W
-                    future_predict = torch.einsum('bm,mc->bc', scores,
-                                                  self.membanks)
-=======
                     if self.memory_type == 'memdpc':
                         predict_logits = self.network_pred(feature_context)
                         scores = F.softmax(predict_logits, dim=1)  # B,MEM,H,W
@@ -412,7 +376,6 @@
                             feature_context.view(B, 1, feature_context.shape[1]),
                             feature_target.view(B, 1, feature_target.shape[1]),
                             inference=False)
->>>>>>> af2f5ddf
                 if self.predict_residual:
                     feature_target = feature_target - feature_predict
         
@@ -433,11 +396,7 @@
                 return self.tcn(x, lengths, B, targets)
             else:
                 return self.tcn(x, lengths, B,
-<<<<<<< HEAD
-                                targets), future_predict, future_target
-=======
                                 targets), feature_predict, feature_target
->>>>>>> af2f5ddf
 
         # return x if self.extract_feats else self.tcn(x, lengths, B, targets)
 

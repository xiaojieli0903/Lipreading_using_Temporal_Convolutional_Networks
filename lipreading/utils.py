--- conflicted
+++ resolved
@@ -207,13 +207,8 @@
 
 
 def update_logger_batch(args, logger, dset_loader, batch_idx, running_loss,
-<<<<<<< HEAD
-                        loss_dict, running_corrects, running_all, batch_time,
-                        data_time, lr, mem, global_iter, dataset_num):
-=======
                         loss_dict, loss_weight, running_corrects, running_all,
-                        batch_time, data_time, lr, mem):
->>>>>>> af2f5ddf
+                        batch_time, data_time, lr, mem, global_iter, dataset_num):
     perc_epoch = 100. * batch_idx / (len(dset_loader) - 1)
     all_iters = args.epochs * len(dset_loader)
     eta = batch_time.avg * (all_iters - global_iter) / 3600
